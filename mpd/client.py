--- conflicted
+++ resolved
@@ -103,62 +103,7 @@
 else:
     _BLISSIFY_DATA_HOME = os.path.expanduser("~/.local/share/blissify")
 
-# Distance between two songs
-def distance(x, y):
-    distance = math.sqrt(
-        (x["tempo"] - y["tempo"])**2 +
-        (x["amplitude"] - y["amplitude"])**2 +
-        (x["frequency"] - y["frequency"])**2 +
-        (x["attack"] - y["attack"])**2)
-    return distance
-
-<<<<<<< HEAD
-# Distance between a set and a point
-def distance_set(X, y):
-    temp_distance = distance(X[0], y);
-    for song in X:
-        a = distance(song, y); 
-        temp_distance = a if a < temp_distance else temp_distance;
-    return temp_distance;
-
-# Hausdorff distance between two sets
-def hauff_distance_sets(X, Y):
-    temp_distance = distance_set(X, Y[0]);
-    for song in X:
-        a = distance_set(Y, song);
-        temp_distance = a if a > temp_distance else temp_distance;
-
-    for song in Y:
-        a = distance_set(X, song);
-        temp_distance = a if a > temp_distance else temp_distance;
-    return temp_distance
-
-def mean_song(X):
-    count = 0;
-    result = { 'tempo': 0, 'amplitude': 0, 'frequency':0, 'attack':0 } 
-   
-    for song in X:
-        result["tempo"] += song["tempo"];
-        result["amplitude"] += song["amplitude"];
-        result["frequency"] += song["frequency"];
-        result["attack"] += song["attack"];
-        count = count + 1;
-    result["tempo"] /= count;
-    result["amplitude"] /= count;
-    result["frequency"] /= count;
-    result["attack"] /= count;
-    return result;
-   
-
-# Custom distance between two sets
-def distance_sets(X, Y):
-    a = mean_song(X);
-    b = mean_song(Y);
-
-    return distance(a, b);
-
-def main_album(queue_length):
-=======
+
 def distance(x, y):
     """
     Compute the distance between two songs.
@@ -215,7 +160,6 @@
 
 
 def _init():
->>>>>>> 6edc90c2
     # Get MPD connection settings
     try:
         mpd_host = os.environ["MPD_HOST"]
@@ -263,107 +207,6 @@
 
     # Get current song coordinates
     cur.execute("SELECT id, tempo, amplitude, frequency, attack, filename, album FROM songs WHERE filename=?", (current_song,))
-<<<<<<< HEAD
-    current_song_coords = cur.fetchone()
-    if current_song_coords is None:
-        logging.error("Current song %s is not in db. You should update the db." %
-                      (current_song,))
-        client.close()
-        client.disconnect()
-        sys.exit(1)
-
-    for i in range(queue_length):
-        # No cache management
-        # Get all songs from the current album
-        album = current_song_coords["album"];
-        cur.execute("SELECT id, tempo, amplitude, frequency, attack, filename, album FROM songs WHERE album=?", (album,))
-        target_album_set = cur.fetchall();
-
-        # Get all other songs
-        cur.execute("SELECT id, tempo, amplitude, frequency, attack, filename, album FROM songs ORDER BY album")
-        tmp_song_data = cur.fetchone()
-        shortest_distance = -1 
-
-        # Check the best suitable album
-        while tmp_song_data:
-            current_album_set = list()
-            current_album_set.append(tmp_song_data)
-            tmp_song_data = cur.fetchone()
-
-            i = 0
-            # Get all songs from the current temporary album
-            while tmp_song_data:
-                if (current_album_set[i]["album"] == tmp_song_data["album"]):
-                    current_album_set.append(tmp_song_data);
-                else:
-                    break;
-                tmp_song_data = cur.fetchone()
-                i = i + 1
-            # Skip current album and already processed albums    
-            if ( (current_album_set[0]["album"] != target_album_set[0]["album"]) and
-                not (("file: %s" % (current_album_set[0]["filename"],)) in client.playlist()) ):
-                tmp_distance = distance_sets(current_album_set, target_album_set)
-                if tmp_distance < shortest_distance or shortest_distance == -1:
-                    shortest_distance = tmp_distance
-                    closest_album = current_album_set;
-
-        logging.info("Closest album found is \"%s\". Distance is %f." % (closest_album[0]["album"], shortest_distance))
-        for song in closest_album:
-            client.add(song["filename"])
-        current_song_coords = closest_album[-1]
-
-    conn.close()
-    client.close()
-    client.disconnect()
-
-def main_single(queue_length):
-    # Get MPD connection settings
-    try:
-        mpd_host = os.environ["MPD_HOST"]
-        try:
-            mpd_password, mpd_host = mpd_host.split("@")
-        except ValueError:
-            mpd_password = None
-    except KeyError:
-        mpd_host = "localhost"
-        mpd_password = None
-    try:
-        mpd_port = os.environ["MPD_PORT"]
-    except KeyError:
-        mpd_port = 6600
-
-    # Connect to MPD
-    client = PersistentMPDClient(host=mpd_host, port=mpd_port)
-    if mpd_password is not None:
-        client.password(mpd_password)
-    # Connect to db
-    db_path = os.path.join(_BLISSIFY_DATA_HOME, "db.sqlite3")
-    logging.debug("Using DB path: %s." % (db_path,))
-    conn = sqlite3.connect(db_path)
-    conn.row_factory = sqlite3.Row
-    conn.execute('pragma foreign_keys=ON')
-    cur = conn.cursor()
-
-    # Ensure random is not enabled
-    status = client.status()
-    if int(status["random"]) != 0:
-        logging.warning("Random mode is enabled. Are you sure you want it?")
-
-	# Take the last song from current playlist and iterate from it
-    playlist = client.playlist()
-    if len(playlist) > 0:
-        current_song = playlist[-1].replace("file: ", "").rstrip()
-    # If current playlist is empty
-    else:
-        # Add a random song to start with
-        all_songs = [x["file"] for x in client.listall() if "file" in x]
-        current_song = random.choice(all_songs)
-        client.add(current_song)
-    logging.info("Currently played song is %s." % (current_song,))
-    # Get current song coordinates
-    cur.execute("SELECT id, tempo, amplitude, frequency, attack, filename FROM songs WHERE filename=?", (current_song,))
-=======
->>>>>>> 6edc90c2
     current_song_coords = cur.fetchone()
     if current_song_coords is None:
         logging.error("Current song %s is not in db. You should update the db." %
